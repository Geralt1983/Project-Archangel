--- conflicted
+++ resolved
@@ -6,13 +6,8 @@
 import json
 import os
 from pathlib import Path
-<<<<<<< HEAD
-from typing import Dict, Any
-from dataclasses import dataclass, asdict
-=======
 from typing import Dict, Any, Optional
 from dataclasses import dataclass, asdict, field
->>>>>>> 246ecdbc
 import logging
 
 logger = logging.getLogger(__name__)
