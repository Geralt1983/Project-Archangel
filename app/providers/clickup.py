import hmac
import hashlib
import httpx
from datetime import datetime, timezone
from .base import ProviderAdapter
from ..utils.retry import retry_with_backoff, RetryConfig, RateLimitError, ServerError
from app.utils.idempotency import make_idempotency_key

CLICKUP_API = "https://api.clickup.com/api/v2"

def _to_epoch_ms(iso: str | None) -> int | None:
    if not iso:
        return None
    dt = datetime.fromisoformat(iso.replace("Z", "+00:00"))
    return int(dt.replace(tzinfo=timezone.utc).timestamp() * 1000)

class ClickUpAdapter(ProviderAdapter):
    name = "clickup"

    def __init__(self, token: str, team_id: str, list_id: str, webhook_secret: str):
        self.token = token
        self.team_id = team_id
        self.list_id = list_id
        self.webhook_secret = webhook_secret
        self.client = httpx.Client(timeout=20.0, headers={"Authorization": token})
        
        # Enhanced retry configuration for ClickUp
        self.retry_config = RetryConfig(
            max_attempts=5,
            base_delay=1.0,
            max_delay=60.0,
            jitter=True,
            retryable_exceptions=(RateLimitError, ServerError, httpx.RequestError, httpx.TimeoutException)
        )

    @retry_with_backoff()  # Use default config from decorator
    def create_task(self, task):
        payload = {
            "name": task["title"],
            "description": task.get("description", ""),
            "due_date": _to_epoch_ms(task.get("deadline")),
            "tags": task.get("labels", []),
            "priority": self._map_priority(task.get("priority", 3)),
            "assignees": [task.get("assignee")] if task.get("assignee") else []
        }
        r = self._make_request("POST", f"{CLICKUP_API}/list/{self.list_id}/task", json=payload, idempotent=True)
        return r.json()
    
<<<<<<< HEAD
    @retry_with_backoff()
    def get_task(self, external_id: str):
        """Get task by ClickUp task ID"""
        r = self._make_request("GET", f"{CLICKUP_API}/task/{external_id}")
        return r.json()
    
    @retry_with_backoff()
    def update_task(self, external_id: str, task_data: dict):
        """Update existing task"""
        payload = {}
        if "title" in task_data:
            payload["name"] = task_data["title"]
        if "description" in task_data:
            payload["description"] = task_data["description"]
        if "deadline" in task_data:
            payload["due_date"] = _to_epoch_ms(task_data["deadline"])
        if "priority" in task_data:
            payload["priority"] = self._map_priority(task_data["priority"])
        if "status" in task_data:
            payload["status"] = task_data["status"]
        
        r = self._make_request("PUT", f"{CLICKUP_API}/task/{external_id}", json=payload)
        return r.json()
    
    @retry_with_backoff()
    def delete_task(self, external_id: str):
        """Delete/archive task"""
        r = self._make_request("DELETE", f"{CLICKUP_API}/task/{external_id}")
        return r.status_code == 204
    
    @retry_with_backoff()
    def list_tasks(self, status_filter=None, assignee_filter=None):
        """List tasks in the configured list"""
        params = {}
        if status_filter:
            params["statuses[]"] = status_filter
        if assignee_filter:
            params["assignees[]"] = assignee_filter
            
        r = self._make_request("GET", f"{CLICKUP_API}/list/{self.list_id}/task", params=params)
        return r.json()
    
    def _map_priority(self, priority: int) -> int:
        """Map internal priority (1-5) to ClickUp priority (1-4)"""
        # Internal: 1=Low, 2=Normal, 3=Medium, 4=High, 5=Urgent
        # ClickUp: 1=Urgent, 2=High, 3=Normal, 4=Low
        priority_map = {1: 4, 2: 3, 3: 3, 4: 2, 5: 1}
        return priority_map.get(priority, 3)
    
    def _make_request(self, method: str, url: str, **kwargs):
        """Centralized request method with error handling"""
        response = self.client.request(method, url, **kwargs)
=======
    def _make_request(self, method: str, url: str, *, json: dict | None = None, headers: dict | None = None, idempotent: bool = False):
        """Centralized request method with error handling and optional idempotency header"""
        hdrs = headers.copy() if headers else {}
        if idempotent and json is not None:
            hdrs.setdefault("Idempotency-Key", make_idempotency_key(self.name, url, json))
        response = self.client.request(method, url, json=json, headers=hdrs)
>>>>>>> 5b011465
        
        # Handle rate limiting
        if response.status_code == 429:
            retry_after = int(response.headers.get("retry-after", 60))
            raise RateLimitError(retry_after)
        
        # Handle server errors
        if response.status_code >= 500:
            raise ServerError(response.status_code, response.text)
        
        # Handle client errors (don't retry these)
        response.raise_for_status()
        return response

    @retry_with_backoff()
    def create_subtasks(self, parent_external_id, subtasks):
        out = []
        for st in subtasks:
            payload = {
                "name": st["title"],
                "parent": parent_external_id
            }
            r = self._make_request("POST", f"{CLICKUP_API}/list/{self.list_id}/task", json=payload, idempotent=True)
            out.append(r.json())
        return out

    @retry_with_backoff()
    def add_checklist(self, external_id, items):
        # ClickUp supports checklists on tasks
        for it in items:
            # Create a checklist with a single item name
            # If you prefer one checklist with many items, first create checklist then items
            self._make_request("POST", f"{CLICKUP_API}/task/{external_id}/checklist", json={"name": it}, idempotent=True)

    @retry_with_backoff()
    def update_status(self, external_id, status):
        self._make_request("PUT", f"{CLICKUP_API}/task/{external_id}", json={"status": status})

    def verify_webhook(self, headers, raw_body):
        # ClickUp sends X Signature header with HMAC SHA256 hex of raw body using webhook secret
        # https docs: Webhook signature and Webhooks pages
        sig = headers.get("x-signature") or ""
        mac = hmac.new(self.webhook_secret.encode(), raw_body, hashlib.sha256).hexdigest()
        return hmac.compare_digest(sig, mac)

    @retry_with_backoff()
    def create_webhook(self, callback_url: str):
        payload = {
            "endpoint": callback_url,
            "events": ["taskCreated", "taskUpdated", "taskDeleted"],
            "secret": self.webhook_secret
        }
        r = self._make_request("POST", f"{CLICKUP_API}/team/{self.team_id}/webhook", json=payload, idempotent=True)
        return r.json()<|MERGE_RESOLUTION|>--- conflicted
+++ resolved
@@ -46,7 +46,6 @@
         r = self._make_request("POST", f"{CLICKUP_API}/list/{self.list_id}/task", json=payload, idempotent=True)
         return r.json()
     
-<<<<<<< HEAD
     @retry_with_backoff()
     def get_task(self, external_id: str):
         """Get task by ClickUp task ID"""
@@ -96,17 +95,17 @@
         priority_map = {1: 4, 2: 3, 3: 3, 4: 2, 5: 1}
         return priority_map.get(priority, 3)
     
-    def _make_request(self, method: str, url: str, **kwargs):
-        """Centralized request method with error handling"""
-        response = self.client.request(method, url, **kwargs)
-=======
-    def _make_request(self, method: str, url: str, *, json: dict | None = None, headers: dict | None = None, idempotent: bool = False):
+    def _make_request(self, method: str, url: str, *, json: dict | None = None, headers: dict | None = None, idempotent: bool = False, **kwargs):
         """Centralized request method with error handling and optional idempotency header"""
         hdrs = headers.copy() if headers else {}
         if idempotent and json is not None:
             hdrs.setdefault("Idempotency-Key", make_idempotency_key(self.name, url, json))
-        response = self.client.request(method, url, json=json, headers=hdrs)
->>>>>>> 5b011465
+        
+        # Support both new signature and legacy kwargs
+        if json is not None or not kwargs:
+            response = self.client.request(method, url, json=json, headers=hdrs)
+        else:
+            response = self.client.request(method, url, headers=hdrs, **kwargs)
         
         # Handle rate limiting
         if response.status_code == 429:
