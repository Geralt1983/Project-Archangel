import asyncio
import logging
import random
import time
<<<<<<< HEAD
from typing import Callable, Iterable, Optional, Awaitable, TypeVar, Union, Any
from functools import wraps

# Configure logging
logger = logging.getLogger(__name__)


class RateLimitError(Exception):
    """Raised when API rate limit is exceeded"""
    pass


class ServerError(Exception):
    """Raised when server returns 5xx error"""
    pass


class RetryConfig:
    """
    Configuration for retry behavior.
    
    Attributes:
        max_tries: Maximum number of retry attempts
        base_delay: Base delay in seconds for exponential backoff  
        max_delay: Maximum delay in seconds (cap for backoff)
        jitter: Jitter factor (0-1) to add randomness to delays
    """
    
    def __init__(
        self, 
        max_tries: int = 5, 
        base_delay: float = 0.5, 
        max_delay: float = 60.0, 
        jitter: float = 0.3
    ) -> None:
        if max_tries < 1:
            raise ValueError("max_tries must be at least 1")
        if base_delay < 0:
            raise ValueError("base_delay must be non-negative")
        if max_delay < base_delay:
            raise ValueError("max_delay must be >= base_delay")
        if not 0 <= jitter <= 1:
            raise ValueError("jitter must be between 0 and 1")
            
        self.max_tries = max_tries
        self.base_delay = base_delay
        self.max_delay = max_delay
        self.jitter = jitter
=======
from dataclasses import dataclass
from typing import Callable, Iterable, Optional, Awaitable, TypeVar, Tuple, Any, Type, Union
>>>>>>> 5b011465


def next_backoff(retry_count: int, base: float = 0.5, cap: float = 60.0, jitter: float = 0.3) -> float:
    """
    Exponential backoff with jitter, capped at `cap`.
    retry_count starts at 1 for the first retry.
    Guarantees: 0.05 <= delay <= cap
    """
    # Base exponential (1 -> base, 2 -> base*2, 3 -> base*4, ...)
    base_exp = base * (2 ** max(0, retry_count - 1))
    # Symmetric jitter within +/- jitter proportion
    lo = max(0.05, base_exp * (1 - jitter))
    hi = min(cap, base_exp * (1 + jitter))
    delay = random.uniform(lo, hi)
    return max(0.05, min(cap, delay))


def retry(
    fn: Callable,
    max_tries: int = 5,
    retry_if: Optional[Callable[[BaseException], bool]] = None,
    max_elapsed: Optional[float] = None,
    on_retry: Optional[Callable[[int, BaseException, float], None]] = None,
):
    """Retry a sync callable with backoff.
    - retry_if(e): returns True if we should retry the given exception
    - max_elapsed: optional cap on total time spent retrying (seconds)
    - on_retry: optional hook called with (tries, exception, delay)
    """
    start = time.monotonic()
    tries = 0
    while True:
        try:
            return fn()
        except BaseException as e:  # narrow via retry_if
            tries += 1
            if tries >= max_tries or (retry_if and not retry_if(e)):
                raise
            delay = next_backoff(tries)
            if max_elapsed is not None and (time.monotonic() - start + delay) > max_elapsed:
                raise
            if on_retry:
                try:
                    on_retry(tries, e, delay)
                except Exception:
                    pass
            time.sleep(delay)


T = TypeVar("T")


async def retry_async(
    fn: Callable[[], Awaitable[T]],
    max_tries: int = 5,
    retry_if: Optional[Callable[[BaseException], bool]] = None,
    max_elapsed: Optional[float] = None,
    on_retry: Optional[Callable[[int, BaseException, float], None]] = None,
) -> T:
    """Retry an async callable with backoff.
    - retry_if(e): returns True if we should retry the given exception
    - max_elapsed: optional cap on total time spent retrying (seconds)
    - on_retry: optional hook called with (tries, exception, delay)
    """
    start = time.monotonic()
    tries = 0
    while True:
        try:
            return await fn()
        except BaseException as e:  # narrow via retry_if
            tries += 1
            if tries >= max_tries or (retry_if and not retry_if(e)):
                raise
            delay = next_backoff(tries)
            if max_elapsed is not None and (time.monotonic() - start + delay) > max_elapsed:
                raise
            if on_retry:
                try:
                    on_retry(tries, e, delay)
                except Exception:
                    pass
            await asyncio.sleep(delay)


# ----- New: Retry framework expected by providers -----

class RateLimitError(Exception):
    """Raised when a 429 is encountered. May carry a retry_after seconds hint."""
    def __init__(self, retry_after: Optional[Union[int, float]] = None, message: str = "Rate limited"):
        super().__init__(message)
        self.retry_after = retry_after


class ServerError(Exception):
    """Raised for 5xx responses to trigger retry."""
    def __init__(self, status_code: int, body: str = ""):
        super().__init__(f"Server error {status_code}: {body[:200]}")
        self.status_code = status_code
        self.body = body


@dataclass
class RetryConfig:
    max_attempts: int = 5
    base_delay: float = 1.0
    max_delay: float = 60.0
    jitter: bool = True
    backoff_multiplier: float = 2.0
    retryable_exceptions: Tuple[Type[BaseException], ...] = (RateLimitError, ServerError)


def _calc_delay(attempt_index: int, cfg: RetryConfig, hint: Optional[Union[int, float]] = None) -> float:
    """Compute delay for attempt_index (0-based). Respect hint (e.g., Retry-After)."""
    if hint is not None:
        try:
            return float(min(cfg.max_delay, max(0.05, hint)))
        except Exception:
            pass
    delay = cfg.base_delay * (cfg.backoff_multiplier ** attempt_index)
    if cfg.jitter:
        # +/- 30% jitter
        jitter_span = 0.3 * delay
        delay = max(0.05, min(cfg.max_delay, delay + random.uniform(-jitter_span, jitter_span)))
    else:
        delay = max(0.05, min(cfg.max_delay, delay))
    return delay


def retry_with_backoff(config: Optional[RetryConfig] = None):
    """
    Decorator to retry sync callables on retryable exceptions.
    Usage:
      @retry_with_backoff()            # default config
      @retry_with_backoff(RetryConfig(max_attempts=3))
    """
    cfg = config or RetryConfig()

    def _decorator(fn: Callable[..., Any]):
        def _wrapped(*args, **kwargs):
            last_exc: Optional[BaseException] = None
            for attempt in range(cfg.max_attempts):
                try:
                    return fn(*args, **kwargs)
                except BaseException as e:
                    # Only retry on configured exceptions
                    if not isinstance(e, cfg.retryable_exceptions):
                        raise
                    last_exc = e
                    # If this was the last attempt, re-raise
                    if attempt == cfg.max_attempts - 1:
                        raise
                    # Compute delay (respect RateLimitError.retry_after)
                    hint = getattr(e, "retry_after", None)
                    time.sleep(_calc_delay(attempt, cfg, hint))
            # Should not reach here
            if last_exc:
                raise last_exc
        return _wrapped
    return _decorator


# Optional helper for httpx without hard dependency
def default_httpx_retryable(statuses: Iterable[int] = (429, 500, 502, 503, 504)):
    try:
        import httpx  # type: ignore
    except Exception:
        # If httpx is not installed, be conservative: do not retry by default
        def _pred(_e: BaseException) -> bool:
            return False
        return _pred

    status_set = set(int(s) for s in statuses)

    def _pred(e: BaseException) -> bool:
        if isinstance(e, (httpx.ConnectError, httpx.ReadTimeout, httpx.WriteError)):
            return True
        if isinstance(e, httpx.HTTPStatusError):
            try:
                return int(e.response.status_code) in status_set
            except Exception:
                return False
        return False

    return _pred


def retry_with_backoff(config: Optional[RetryConfig] = None):
    """Decorator for retrying functions with exponential backoff"""
    if config is None:
        config = RetryConfig()
    
    def decorator(func):
        if asyncio.iscoroutinefunction(func):
            @wraps(func)
            async def async_wrapper(*args, **kwargs):
                return await retry_async(
                    lambda: func(*args, **kwargs),
                    max_tries=config.max_tries,
                    retry_if=_should_retry_http_error
                )
            return async_wrapper
        else:
            @wraps(func)
            def sync_wrapper(*args, **kwargs):
                return retry(
                    lambda: func(*args, **kwargs),
                    max_tries=config.max_tries,
                    retry_if=_should_retry_http_error
                )
            return sync_wrapper
    
    return decorator


def _should_retry_http_error(e: BaseException) -> bool:
    """Determine if an HTTP error should trigger a retry"""
    try:
        import httpx
        if isinstance(e, httpx.HTTPStatusError):
            status = e.response.status_code
            # Retry on rate limits and server errors
            if status == 429:
                return True
            if 500 <= status <= 599:
                return True
            return False
        if isinstance(e, (httpx.ConnectError, httpx.ReadTimeout, httpx.WriteError)):
            return True
    except ImportError:
        pass
    
    # For our custom exceptions
    if isinstance(e, (RateLimitError, ServerError)):
        return True
    
    return False<|MERGE_RESOLUTION|>--- conflicted
+++ resolved
@@ -2,8 +2,8 @@
 import logging
 import random
 import time
-<<<<<<< HEAD
-from typing import Callable, Iterable, Optional, Awaitable, TypeVar, Union, Any
+from dataclasses import dataclass
+from typing import Callable, Iterable, Optional, Awaitable, TypeVar, Tuple, Any, Type, Union
 from functools import wraps
 
 # Configure logging
@@ -12,12 +12,17 @@
 
 class RateLimitError(Exception):
     """Raised when API rate limit is exceeded"""
-    pass
+    def __init__(self, retry_after: Optional[Union[int, float]] = None, message: str = "Rate limited"):
+        super().__init__(message)
+        self.retry_after = retry_after
 
 
 class ServerError(Exception):
     """Raised when server returns 5xx error"""
-    pass
+    def __init__(self, status_code: int, body: str = ""):
+        super().__init__(f"Server error {status_code}: {body[:200]}")
+        self.status_code = status_code
+        self.body = body
 
 
 class RetryConfig:
@@ -51,40 +56,29 @@
         self.base_delay = base_delay
         self.max_delay = max_delay
         self.jitter = jitter
-=======
-from dataclasses import dataclass
-from typing import Callable, Iterable, Optional, Awaitable, TypeVar, Tuple, Any, Type, Union
->>>>>>> 5b011465
 
 
 def next_backoff(retry_count: int, base: float = 0.5, cap: float = 60.0, jitter: float = 0.3) -> float:
     """
-    Exponential backoff with jitter, capped at `cap`.
+    Exponential backoff with jitter, hard-capped at `cap`.
     retry_count starts at 1 for the first retry.
-    Guarantees: 0.05 <= delay <= cap
+    Guarantees: return <= cap, return >= 0.05
     """
     # Base exponential (1 -> base, 2 -> base*2, 3 -> base*4, ...)
     base_exp = base * (2 ** max(0, retry_count - 1))
-    # Symmetric jitter within +/- jitter proportion
-    lo = max(0.05, base_exp * (1 - jitter))
-    hi = min(cap, base_exp * (1 + jitter))
-    delay = random.uniform(lo, hi)
-    return max(0.05, min(cap, delay))
-
-
-def retry(
-    fn: Callable,
-    max_tries: int = 5,
-    retry_if: Optional[Callable[[BaseException], bool]] = None,
-    max_elapsed: Optional[float] = None,
-    on_retry: Optional[Callable[[int, BaseException, float], None]] = None,
-):
-    """Retry a sync callable with backoff.
-    - retry_if(e): returns True if we should retry the given exception
-    - max_elapsed: optional cap on total time spent retrying (seconds)
-    - on_retry: optional hook called with (tries, exception, delay)
-    """
-    start = time.monotonic()
+    # Symmetric jitter around the base
+    j = random.uniform(-jitter, jitter) * base_exp
+    delay = base_exp + j
+    # Clamp after jitter so we never exceed the cap
+    if delay > cap:
+        delay = cap
+    if delay < 0.05:
+        delay = 0.05
+    return delay
+
+
+def retry(fn: Callable, max_tries: int = 5, retry_if: Optional[Callable[[BaseException], bool]] = None):
+    """Retry a sync callable with backoff."""
     tries = 0
     while True:
         try:
@@ -93,15 +87,7 @@
             tries += 1
             if tries >= max_tries or (retry_if and not retry_if(e)):
                 raise
-            delay = next_backoff(tries)
-            if max_elapsed is not None and (time.monotonic() - start + delay) > max_elapsed:
-                raise
-            if on_retry:
-                try:
-                    on_retry(tries, e, delay)
-                except Exception:
-                    pass
-            time.sleep(delay)
+            time.sleep(next_backoff(tries))
 
 
 T = TypeVar("T")
@@ -111,15 +97,8 @@
     fn: Callable[[], Awaitable[T]],
     max_tries: int = 5,
     retry_if: Optional[Callable[[BaseException], bool]] = None,
-    max_elapsed: Optional[float] = None,
-    on_retry: Optional[Callable[[int, BaseException, float], None]] = None,
 ) -> T:
-    """Retry an async callable with backoff.
-    - retry_if(e): returns True if we should retry the given exception
-    - max_elapsed: optional cap on total time spent retrying (seconds)
-    - on_retry: optional hook called with (tries, exception, delay)
-    """
-    start = time.monotonic()
+    """Retry an async callable with backoff."""
     tries = 0
     while True:
         try:
@@ -128,36 +107,13 @@
             tries += 1
             if tries >= max_tries or (retry_if and not retry_if(e)):
                 raise
-            delay = next_backoff(tries)
-            if max_elapsed is not None and (time.monotonic() - start + delay) > max_elapsed:
-                raise
-            if on_retry:
-                try:
-                    on_retry(tries, e, delay)
-                except Exception:
-                    pass
-            await asyncio.sleep(delay)
-
-
-# ----- New: Retry framework expected by providers -----
-
-class RateLimitError(Exception):
-    """Raised when a 429 is encountered. May carry a retry_after seconds hint."""
-    def __init__(self, retry_after: Optional[Union[int, float]] = None, message: str = "Rate limited"):
-        super().__init__(message)
-        self.retry_after = retry_after
-
-
-class ServerError(Exception):
-    """Raised for 5xx responses to trigger retry."""
-    def __init__(self, status_code: int, body: str = ""):
-        super().__init__(f"Server error {status_code}: {body[:200]}")
-        self.status_code = status_code
-        self.body = body
-
-
-@dataclass
-class RetryConfig:
+            await asyncio.sleep(next_backoff(tries))
+
+
+# Enhanced Retry Framework for Providers
+@dataclass 
+class EnhancedRetryConfig:
+    """Enhanced retry configuration with better provider support"""
     max_attempts: int = 5
     base_delay: float = 1.0
     max_delay: float = 60.0
@@ -166,7 +122,7 @@
     retryable_exceptions: Tuple[Type[BaseException], ...] = (RateLimitError, ServerError)
 
 
-def _calc_delay(attempt_index: int, cfg: RetryConfig, hint: Optional[Union[int, float]] = None) -> float:
+def _calc_delay(attempt_index: int, cfg: EnhancedRetryConfig, hint: Optional[Union[int, float]] = None) -> float:
     """Compute delay for attempt_index (0-based). Respect hint (e.g., Retry-After)."""
     if hint is not None:
         try:
@@ -184,36 +140,31 @@
 
 
 def retry_with_backoff(config: Optional[RetryConfig] = None):
-    """
-    Decorator to retry sync callables on retryable exceptions.
-    Usage:
-      @retry_with_backoff()            # default config
-      @retry_with_backoff(RetryConfig(max_attempts=3))
-    """
-    cfg = config or RetryConfig()
-
-    def _decorator(fn: Callable[..., Any]):
-        def _wrapped(*args, **kwargs):
-            last_exc: Optional[BaseException] = None
-            for attempt in range(cfg.max_attempts):
-                try:
-                    return fn(*args, **kwargs)
-                except BaseException as e:
-                    # Only retry on configured exceptions
-                    if not isinstance(e, cfg.retryable_exceptions):
-                        raise
-                    last_exc = e
-                    # If this was the last attempt, re-raise
-                    if attempt == cfg.max_attempts - 1:
-                        raise
-                    # Compute delay (respect RateLimitError.retry_after)
-                    hint = getattr(e, "retry_after", None)
-                    time.sleep(_calc_delay(attempt, cfg, hint))
-            # Should not reach here
-            if last_exc:
-                raise last_exc
-        return _wrapped
-    return _decorator
+    """Decorator for retrying functions with exponential backoff"""
+    if config is None:
+        config = RetryConfig()
+    
+    def decorator(func):
+        if asyncio.iscoroutinefunction(func):
+            @wraps(func)
+            async def async_wrapper(*args, **kwargs):
+                return await retry_async(
+                    lambda: func(*args, **kwargs),
+                    max_tries=config.max_tries,
+                    retry_if=_should_retry_http_error
+                )
+            return async_wrapper
+        else:
+            @wraps(func)
+            def sync_wrapper(*args, **kwargs):
+                return retry(
+                    lambda: func(*args, **kwargs),
+                    max_tries=config.max_tries,
+                    retry_if=_should_retry_http_error
+                )
+            return sync_wrapper
+    
+    return decorator
 
 
 # Optional helper for httpx without hard dependency
@@ -221,12 +172,12 @@
     try:
         import httpx  # type: ignore
     except Exception:
-        # If httpx is not installed, be conservative: do not retry by default
+        # If httpx is not installed, everything is considered retryable by status check caller
         def _pred(_e: BaseException) -> bool:
-            return False
+            return True
         return _pred
 
-    status_set = set(int(s) for s in statuses)
+    status_set = set(statuses)
 
     def _pred(e: BaseException) -> bool:
         if isinstance(e, (httpx.ConnectError, httpx.ReadTimeout, httpx.WriteError)):
@@ -239,34 +190,6 @@
         return False
 
     return _pred
-
-
-def retry_with_backoff(config: Optional[RetryConfig] = None):
-    """Decorator for retrying functions with exponential backoff"""
-    if config is None:
-        config = RetryConfig()
-    
-    def decorator(func):
-        if asyncio.iscoroutinefunction(func):
-            @wraps(func)
-            async def async_wrapper(*args, **kwargs):
-                return await retry_async(
-                    lambda: func(*args, **kwargs),
-                    max_tries=config.max_tries,
-                    retry_if=_should_retry_http_error
-                )
-            return async_wrapper
-        else:
-            @wraps(func)
-            def sync_wrapper(*args, **kwargs):
-                return retry(
-                    lambda: func(*args, **kwargs),
-                    max_tries=config.max_tries,
-                    retry_if=_should_retry_http_error
-                )
-            return sync_wrapper
-    
-    return decorator
 
 
 def _should_retry_http_error(e: BaseException) -> bool:
@@ -290,4 +213,56 @@
     if isinstance(e, (RateLimitError, ServerError)):
         return True
     
+    return False
+
+
+def retry_with_backoff(config: Optional[RetryConfig] = None):
+    """Decorator for retrying functions with exponential backoff"""
+    if config is None:
+        config = RetryConfig()
+    
+    def decorator(func):
+        if asyncio.iscoroutinefunction(func):
+            @wraps(func)
+            async def async_wrapper(*args, **kwargs):
+                return await retry_async(
+                    lambda: func(*args, **kwargs),
+                    max_tries=config.max_tries,
+                    retry_if=_should_retry_http_error
+                )
+            return async_wrapper
+        else:
+            @wraps(func)
+            def sync_wrapper(*args, **kwargs):
+                return retry(
+                    lambda: func(*args, **kwargs),
+                    max_tries=config.max_tries,
+                    retry_if=_should_retry_http_error
+                )
+            return sync_wrapper
+    
+    return decorator
+
+
+def _should_retry_http_error(e: BaseException) -> bool:
+    """Determine if an HTTP error should trigger a retry"""
+    try:
+        import httpx
+        if isinstance(e, httpx.HTTPStatusError):
+            status = e.response.status_code
+            # Retry on rate limits and server errors
+            if status == 429:
+                return True
+            if 500 <= status <= 599:
+                return True
+            return False
+        if isinstance(e, (httpx.ConnectError, httpx.ReadTimeout, httpx.WriteError)):
+            return True
+    except ImportError:
+        pass
+    
+    # For our custom exceptions
+    if isinstance(e, (RateLimitError, ServerError)):
+        return True
+    
     return False